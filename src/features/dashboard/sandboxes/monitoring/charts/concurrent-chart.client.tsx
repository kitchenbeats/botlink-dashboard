'use client'

import { calculateStepForDuration } from '@/features/dashboard/sandboxes/monitoring/utils'
import { cn } from '@/lib/utils'
import { formatCompactDate, formatDecimal } from '@/lib/utils/formatting'
import {
  TIME_RANGES,
  TimeRangeKey,
  formatTimeframeAsISO8601Interval,
} from '@/lib/utils/timeframe'
import CopyButton from '@/ui/copy-button'
import { ReactiveLiveBadge } from '@/ui/live'
import { Button } from '@/ui/primitives/button'
import { useMemo } from 'react'
import { useTeamMetricsCharts } from '../charts-context'
import { TimePicker } from '../time-picker'
import TeamMetricsChart, {
  calculateCentralTendency,
  transformMetrics,
} from './team-metrics-chart'

const CHART_RANGE_MAP = {
  custom: null,
  ...TIME_RANGES,
} as const

const CHART_RANGE_MAP_KEYS = Object.keys(CHART_RANGE_MAP) as Array<
  keyof typeof CHART_RANGE_MAP
>

interface ConcurrentChartProps {
  concurrentInstancesLimit?: number
}

export default function ConcurrentChartClient({
  concurrentInstancesLimit,
}: ConcurrentChartProps) {
  const {
    data,
    isPolling,
    timeframe,
    setStaticMode,
    setTimeRange,
    setCustomRange,
  } = useTeamMetricsCharts()

  const chartData = useMemo(() => {
    if (!data?.metrics) return []
    return transformMetrics(data.metrics, 'concurrentSandboxes')
  }, [data?.metrics])

  const centralValue = useMemo(
    () => calculateCentralTendency(chartData, 'average'),
    [chartData]
  )

  const currentRange = useMemo(() => {
    const currentDuration = timeframe.duration

    // calculate tolerance to account for rounding errors
    const step = calculateStepForDuration(currentDuration)
    const tolerance = step * 1.5

    const matchingRange = Object.entries(TIME_RANGES).find(
      ([_, rangeMs]) => Math.abs(rangeMs - currentDuration) < tolerance
    )

    return matchingRange ? matchingRange[0] : 'custom'
  }, [timeframe.duration])

  const customRangeLabel = useMemo(() => {
    if (!timeframe.isLive || currentRange === 'custom') {
      return `${formatCompactDate(timeframe.start)} - ${formatCompactDate(timeframe.end)}`
    }
    return null
  }, [currentRange, timeframe.start, timeframe.end, timeframe.isLive])

  const customRangeCopyValue = useMemo(() => {
    if (!timeframe.isLive || currentRange === 'custom') {
      return formatTimeframeAsISO8601Interval(timeframe.start, timeframe.end)
    }
    return null
  }, [currentRange, timeframe.start, timeframe.end, timeframe.isLive])

  const handleRangeChange = (range: keyof typeof CHART_RANGE_MAP) => {
    if (range === 'custom') return
    setTimeRange(range as TimeRangeKey)
  }

  if (!data) return null

  return (
    <div className="p-3 md:p-6 border-b w-full flex flex-col flex-1 md:min-h-0">
      <div className="flex flex-col gap-2">
        <div className="prose-label-highlight uppercase max-md:text-sm flex justify-between items-center">
          <span>Concurrent sandboxes</span>
          <ReactiveLiveBadge
            show={isPolling}
          />
        </div>
        <div className="flex justify-between max-md:flex-col max-md:gap-2">
          <div className="inline-flex items-end gap-2">
            <span className="prose-value-big max-md:text-2xl">
<<<<<<< HEAD
              {formatDecimal(centralValue, 1)}
=======
              {formatAxisNumber(centralTendency.value)}
>>>>>>> e5d56fd9
            </span>
            <span className="label-tertiary max-md:text-xs">
              <span className="max-md:hidden">average over range</span>
              <span className="md:hidden">avg over range</span>
            </span>
          </div>
          <div className="flex items-end gap-2 max-md:flex-col max-md:items-start">
            {/* Date range label - full width on mobile */}
            {customRangeLabel && customRangeCopyValue && (
              <div className="flex items-center gap-2 max-md:w-full max-md:min-w-0">
                <CopyButton
                  value={customRangeCopyValue}
                  variant="ghost"
                  size="slate"
                  className="size-4 max-md:hidden"
                  title="Copy ISO 8601 time interval"
                />
                <span
                  className="text-fg py-0.5 max-md:text-[11px] md:text-xs prose-label-highlight truncate min-w-0"
                  style={{ letterSpacing: '0%' }}
                  title={customRangeCopyValue}
                >
                  {customRangeLabel}
                </span>
                <CopyButton
                  value={customRangeCopyValue}
                  variant="ghost"
                  size="slate"
                  className="size-4 md:hidden flex-shrink-0"
                  title="Copy ISO 8601 time interval"
                />
              </div>
            )}

<<<<<<< HEAD
          {/* Time selector buttons - single row on mobile */}
          <div className="flex items-center gap-2 md:gap-4 max-md:-ml-1.5 max-md:pr-3 max-md:-mr-3 max-md:-mt-0.5 max-md:overflow-x-auto [&::-webkit-scrollbar]:hidden">
            <TimePicker
              value={{
                mode: timeframe.isLive ? 'live' : 'static',
                range: timeframe.duration,
                start: timeframe.start,
                end: timeframe.end,
              }}
              onValueChange={(value) => {
                if (value.mode === 'static' && value.start && value.end) {
                  setStaticMode(value.start, value.end)
                } else if (value.mode === 'live' && value.range) {
                  const matchingRange = Object.entries(TIME_RANGES).find(
                    ([_, rangeMs]) => rangeMs === value.range
                  )
=======
            {/* Time selector buttons - single row on mobile */}
            <div className="flex items-center gap-2 md:gap-4 max-md:-ml-1.5 max-md:pr-3 max-md:-mr-3 max-md:-mt-0.5 max-md:overflow-x-auto [&::-webkit-scrollbar]:hidden">
              <TimePicker
                value={{
                  mode: syncedTimeframe.isLive ? 'live' : 'static',
                  range: syncedTimeframe.duration,
                  start: syncedTimeframe.start,
                  end: syncedTimeframe.end,
                }}
                onValueChange={(value) => {
                  if (value.mode === 'static' && value.start && value.end) {
                    setStaticMode(value.start, value.end)
                  } else if (value.mode === 'live' && value.range) {
                    const matchingRange = Object.entries(TIME_RANGES).find(
                      ([_, rangeMs]) => rangeMs === value.range
                    )
>>>>>>> e5d56fd9

                    if (matchingRange) {
                      setTimeRange(matchingRange[0] as TimeRangeKey)
                    } else {
                      const now = Date.now()
                      setCustomRange(now - value.range, now)
                    }
                  }
                }}
              >
                <Button
                  variant="ghost"
                  size="slate"
                  className={cn(
                    'text-fg-tertiary hover:text-fg-secondary py-0.5 max-md:text-[11px] max-md:px-1.5 flex-shrink-0 prose-label',
                    {
                      'text-fg prose-label-highlight': currentRange === 'custom',
                    }
                  )}
                >
                  custom
                </Button>
              </TimePicker>

              {CHART_RANGE_MAP_KEYS.filter((key) => key !== 'custom').map(
                (key) => (
                  <Button
                    key={key}
                    variant="ghost"
                    size="slate"
                    className={cn(
                      'text-fg-tertiary hover:text-fg-secondary py-0.5 max-md:text-[11px] max-md:px-1.5 flex-shrink-0 prose-label',
                      {
                        'text-fg prose-label-highlight': currentRange === key,
                      }
                    )}
                    onClick={() =>
                      handleRangeChange(key as keyof typeof CHART_RANGE_MAP)
                    }
                  >
                    {key}
                  </Button>
                )
              )}
            </div>
          </div>
        </div>
      </div>

      <TeamMetricsChart
        type="concurrent"
        metrics={data.metrics}
        step={data.step}
        timeframe={timeframe}
        concurrentLimit={concurrentInstancesLimit}
        onZoomEnd={(from, end) => setStaticMode(from, end)}
        className="mt-3 md:mt-4 flex-1 max-md:min-h-[30dvh]"
      />
    </div>
  )
}<|MERGE_RESOLUTION|>--- conflicted
+++ resolved
@@ -101,11 +101,7 @@
         <div className="flex justify-between max-md:flex-col max-md:gap-2">
           <div className="inline-flex items-end gap-2">
             <span className="prose-value-big max-md:text-2xl">
-<<<<<<< HEAD
-              {formatDecimal(centralValue, 1)}
-=======
               {formatAxisNumber(centralTendency.value)}
->>>>>>> e5d56fd9
             </span>
             <span className="label-tertiary max-md:text-xs">
               <span className="max-md:hidden">average over range</span>
@@ -140,24 +136,6 @@
               </div>
             )}
 
-<<<<<<< HEAD
-          {/* Time selector buttons - single row on mobile */}
-          <div className="flex items-center gap-2 md:gap-4 max-md:-ml-1.5 max-md:pr-3 max-md:-mr-3 max-md:-mt-0.5 max-md:overflow-x-auto [&::-webkit-scrollbar]:hidden">
-            <TimePicker
-              value={{
-                mode: timeframe.isLive ? 'live' : 'static',
-                range: timeframe.duration,
-                start: timeframe.start,
-                end: timeframe.end,
-              }}
-              onValueChange={(value) => {
-                if (value.mode === 'static' && value.start && value.end) {
-                  setStaticMode(value.start, value.end)
-                } else if (value.mode === 'live' && value.range) {
-                  const matchingRange = Object.entries(TIME_RANGES).find(
-                    ([_, rangeMs]) => rangeMs === value.range
-                  )
-=======
             {/* Time selector buttons - single row on mobile */}
             <div className="flex items-center gap-2 md:gap-4 max-md:-ml-1.5 max-md:pr-3 max-md:-mr-3 max-md:-mt-0.5 max-md:overflow-x-auto [&::-webkit-scrollbar]:hidden">
               <TimePicker
@@ -174,7 +152,6 @@
                     const matchingRange = Object.entries(TIME_RANGES).find(
                       ([_, rangeMs]) => rangeMs === value.range
                     )
->>>>>>> e5d56fd9
 
                     if (matchingRange) {
                       setTimeRange(matchingRange[0] as TimeRangeKey)
