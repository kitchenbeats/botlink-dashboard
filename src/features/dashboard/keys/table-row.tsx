'use client'

<<<<<<< HEAD
=======
import { API_KEYS_LAST_USED_FIRST_COLLECTION_DATE } from '@/configs/versioning'
import { useSelectedTeam } from '@/lib/hooks/use-teams'
>>>>>>> 62e0dc4e
import {
  defaultErrorToast,
  defaultSuccessToast,
  useToast,
} from '@/lib/hooks/use-toast'
import { exponentialSmoothing } from '@/lib/utils'
import { deleteApiKeyAction } from '@/server/keys/key-actions'
import { TeamAPIKey } from '@/types/api'
import { AlertDialog } from '@/ui/alert-dialog'
import { Button } from '@/ui/primitives/button'
import {
  DropdownMenu,
  DropdownMenuContent,
  DropdownMenuGroup,
  DropdownMenuItem,
  DropdownMenuLabel,
  DropdownMenuTrigger,
} from '@/ui/primitives/dropdown-menu'
import { TableCell, TableRow } from '@/ui/primitives/table'
import { MoreHorizontal } from 'lucide-react'
import { motion } from 'motion/react'
import { useAction } from 'next-safe-action/hooks'
import { useState } from 'react'
import { useDashboard } from '../context'

interface TableRowProps {
  apiKey: TeamAPIKey
  index: number
  className?: string
}

export default function ApiKeyTableRow({
  apiKey,
  index,
  className,
}: TableRowProps) {
  const { toast } = useToast()
  const { team } = useDashboard()
  const [isDeleteDialogOpen, setIsDeleteDialogOpen] = useState(false)
  const [hoveredRowIndex, setHoveredRowIndex] = useState(-1)
  const [dropDownOpen, setDropDownOpen] = useState(false)

  const { execute: executeDeleteKey, isExecuting: isDeleting } = useAction(
    deleteApiKeyAction,
    {
      onSuccess: () => {
        toast(defaultSuccessToast('API Key has been deleted.'))
        setIsDeleteDialogOpen(false)
      },
      onError: (error) => {
        toast(
          defaultErrorToast(
            error.error.serverError || 'Failed to delete API Key.'
          )
        )
        setIsDeleteDialogOpen(false)
      },
    }
  )

  const deleteKey = () => {
    if (!team) {
      return
    }

    executeDeleteKey({
      teamIdOrSlug: team.id,
      apiKeyId: apiKey.id,
    })
  }

  const concatedKeyMask = `${apiKey.mask.prefix}${apiKey.mask.maskedValuePrefix}......${apiKey.mask.maskedValueSuffix}`

  const createdBeforeLastUsedCollection =
    new Date(apiKey.createdAt).getTime() <
    API_KEYS_LAST_USED_FIRST_COLLECTION_DATE.getTime()

  const lastUsed = apiKey.lastUsed
    ? new Date(apiKey.lastUsed).toLocaleDateString()
    : createdBeforeLastUsedCollection
      ? 'N/A'
      : 'No Usage'

  const createdBy = apiKey.createdBy?.email || 'N/A'

  return (
    <>
      <AlertDialog
        open={isDeleteDialogOpen}
        onOpenChange={setIsDeleteDialogOpen}
        title="Delete API Key"
        description="Are you sure you want to delete this API Key? This action cannot be undone."
        confirm="Delete"
        onConfirm={deleteKey}
        confirmProps={{
          disabled: isDeleting,
          loading: isDeleting,
        }}
      />

      <TableRow
        key={`${apiKey.name}-${index}`}
        onMouseEnter={() => setHoveredRowIndex(index)}
        onMouseLeave={() => setHoveredRowIndex(-1)}
        className={className}
      >
        <TableCell className="text-left flex flex-col gap-1">
          {apiKey.name}
          <span className="text-fg-tertiary pl-0.25 font-mono text-xs">
            {concatedKeyMask}
          </span>
        </TableCell>
        <TableCell className="text-fg-tertiary">{lastUsed}</TableCell>
        <TableCell className="max-w-36 truncate overflow-hidden text-right">
          <span className="max-w-full text-fg-tertiary truncate">
            {createdBy}
          </span>
        </TableCell>
        <TableCell className="text-fg-tertiary text-right">
          {apiKey.createdAt
            ? new Date(apiKey.createdAt).toLocaleDateString()
            : '-'}
        </TableCell>
        <TableCell className="text-right">
          <DropdownMenu onOpenChange={setDropDownOpen}>
            <DropdownMenuTrigger asChild>
              <Button variant="ghost" size="sm" className="text-xs" asChild>
                <motion.button
                  whileHover={{ scale: 1.1 }}
                  whileTap={{ scale: 0.9 }}
                  animate={{
                    opacity: hoveredRowIndex === index || dropDownOpen ? 1 : 0,
                  }}
                  transition={{
                    duration: 0.2,
                    ease: exponentialSmoothing(5),
                  }}
                >
                  <MoreHorizontal className="size-4" />
                </motion.button>
              </Button>
            </DropdownMenuTrigger>
            <DropdownMenuContent>
              <DropdownMenuGroup>
                <DropdownMenuLabel>Danger Zone</DropdownMenuLabel>
                <DropdownMenuItem
                  inset
                  variant="error"
                  onClick={() => setIsDeleteDialogOpen(true)}
                  disabled={isDeleting}
                >
                  X Delete
                </DropdownMenuItem>
              </DropdownMenuGroup>
            </DropdownMenuContent>
          </DropdownMenu>
        </TableCell>
      </TableRow>
    </>
  )
}<|MERGE_RESOLUTION|>--- conflicted
+++ resolved
@@ -1,10 +1,6 @@
 'use client'
 
-<<<<<<< HEAD
-=======
 import { API_KEYS_LAST_USED_FIRST_COLLECTION_DATE } from '@/configs/versioning'
-import { useSelectedTeam } from '@/lib/hooks/use-teams'
->>>>>>> 62e0dc4e
 import {
   defaultErrorToast,
   defaultSuccessToast,
