--- conflicted
+++ resolved
@@ -5,11 +5,6 @@
 import { replaceUrls } from '@/configs/domains'
 import { COOKIE_KEYS } from '@/configs/keys'
 import { PROTECTED_URLS } from '@/configs/urls'
-<<<<<<< HEAD
-=======
-import { logger } from '@/lib/clients/logger'
-import { ERROR_CODES } from '@/configs/logs'
->>>>>>> f79e5876
 import { supabaseAdmin } from '@/lib/clients/supabase/admin'
 import { z } from 'zod'
 
@@ -141,6 +136,7 @@
     landingPage: string
     landingPageFramer: string
     blogFramer: string
+    docsNext: string
   }
 ): Promise<NextResponse | null> => {
   if (request.method !== 'GET') {
@@ -163,6 +159,7 @@
     '/changelog': hostnames.landingPage,
     '/blog': hostnames.landingPage,
     '/ai-agents': hostnames.landingPageFramer,
+    '/docs': hostnames.docsNext,
   }
 
   const matchingPath = Object.keys(hostnameMap).find(
