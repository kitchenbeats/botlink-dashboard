--- conflicted
+++ resolved
@@ -1,13 +1,10 @@
 export const ALLOW_SEO_INDEXING = process.env.ALLOW_SEO_INDEXING === '1'
 export const VERBOSE = process.env.NEXT_PUBLIC_VERBOSE === '1'
 export const INCLUDE_BILLING = process.env.NEXT_PUBLIC_INCLUDE_BILLING === '1'
-<<<<<<< HEAD
 export const ENABLE_SIGN_UP_RATE_LIMITING =
   process.env.ENABLE_SIGN_UP_RATE_LIMITING === '1' &&
   process.env.KV_REST_API_URL &&
   process.env.KV_REST_API_TOKEN
-=======
 export const USE_MOCK_DATA =
   process.env.VERCEL_ENV !== 'production' &&
-  process.env.NEXT_PUBLIC_MOCK_DATA === '1'
->>>>>>> 7cfa4428
+  process.env.NEXT_PUBLIC_MOCK_DATA === '1'