--- conflicted
+++ resolved
@@ -1,28 +1,18 @@
 import { SUPABASE_AUTH_HEADERS } from '@/configs/api'
 import { COOKIE_KEYS, KV_KEYS } from '@/configs/keys'
-import { PROTECTED_URLS } from '@/configs/urls'
 import { kv } from '@/lib/clients/kv'
 import { supabaseAdmin } from '@/lib/clients/supabase/admin'
-<<<<<<< HEAD
+import { createClient } from '@/lib/clients/supabase/server'
 import { getSessionInsecure } from '@/server/auth/get-session'
 import getUserMemo from '@/server/auth/get-user-memo'
 import getTeamIdFromSegmentMemo from '@/server/team/get-team-id-from-segment-memo'
-=======
-import { createClient } from '@/lib/clients/supabase/server'
-import { getSessionInsecure } from '@/server/auth/get-session'
->>>>>>> 62e0dc4e
 import { E2BError, UnauthenticatedError } from '@/types/errors'
 import { cookies } from 'next/headers'
-<<<<<<< HEAD
-=======
-import { redirect } from 'next/navigation'
->>>>>>> 62e0dc4e
 import { cache } from 'react'
 import { serializeError } from 'serialize-error'
 import { z } from 'zod'
 import { infra } from '../clients/api'
 import { l } from '../clients/logger/logger'
-import { createClient } from '../clients/supabase/server'
 import { returnServerError } from './action'
 
 /*
@@ -34,13 +24,10 @@
 export async function checkAuthenticated() {
   const supabase = await createClient()
 
-<<<<<<< HEAD
-=======
   // retrieve session from storage medium (cookies)
   // if no stored session found, not authenticated
 
   // it's fine to use the "insecure" cookie session here, since we only use it for quick denial and do a proper auth check (auth.getUser) afterwards.
->>>>>>> 62e0dc4e
   const session = await getSessionInsecure(supabase)
 
   // early return if user is no session already
@@ -195,7 +182,6 @@
  * Resolves team metadata from cookies.
  * If no metadata is found, it redirects to the dashboard.
  */
-<<<<<<< HEAD
 export const getTeamMetadataFromCookiesCache = cache(
   async (
     teamIdOrSlug: string,
@@ -217,10 +203,6 @@
       },
       'validating team metadata'
     )
-=======
-export async function resolveTeamIdInServerComponent(identifier?: string) {
-  const cookiesStore = await cookies()
->>>>>>> 62e0dc4e
 
     if (isUUID && isSensical) {
       l.debug(
@@ -238,7 +220,6 @@
       }
     }
 
-<<<<<<< HEAD
     l.debug(
       {
         key: 'get_team_metadata_from_cookies:invalid_data',
@@ -247,39 +228,16 @@
         cookieTeamSlug,
         isSensical,
         isUUID,
-=======
-  if (!teamId) {
-    if (!identifier) {
-      throw redirect(PROTECTED_URLS.DASHBOARD)
-    }
-
-    // Middleware should prevent this case, but just in case
-    teamId = await resolveTeamId(identifier)
-    cookiesStore.set(COOKIE_KEYS.SELECTED_TEAM_ID, teamId)
-
-    l.info({
-      key: 'resolve_team_id_in_server_component:resolving_team_id_from_data_sources',
-      team_id: teamId,
-      context: {
-        identifier,
->>>>>>> 62e0dc4e
       },
       'invalid team data, returning null'
     )
     return null
   }
-<<<<<<< HEAD
 )
-=======
-
-  return teamId
-}
->>>>>>> 62e0dc4e
 
 export const getTeamMetadataFromCookiesMemo = async (teamIdOrSlug: string) => {
   const cookiesStore = await cookies()
 
-<<<<<<< HEAD
   l.debug(
     {
       key: 'get_team_metadata_from_cookies:start',
@@ -320,9 +278,6 @@
     cookieTeamSlug
   )
 }
-=======
-  return cookiesStore.get(COOKIE_KEYS.SELECTED_TEAM_SLUG)?.value
-}
 
 /**
  * Returns a consistent "now" timestamp for the entire request.
@@ -336,5 +291,4 @@
   const now = Date.now()
   // round to nearest 5 seconds for better cache alignment
   return Math.floor(now / 5000) * 5000
-})
->>>>>>> 62e0dc4e
+})